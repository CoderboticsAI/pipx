dev

<<<<<<< HEAD
- Add `pipx environment` command. (#793)
=======
- Fix encoding issue on Windows when pip fails to install a package
- [docs] Fix the command for [installing development version](https://pypa.github.io/pipx/installation/#install-pipx-development-versions). (#801)
- [docs] Fix test status badge in readme file
- [dev] Change test names
- Improve the behaviour of `shlex.split` on Windows, so paths on Windows can be handled peoperly when they are passed in `--pip-args`. (#794)
>>>>>>> 29415458

  1.0.0

- Support [argcomplete 2.0.0](https://pypi.org/project/argcomplete/2.0.0) (#790)
- Include machinery to build a manpage for pipx with [argparse-manpage](https://pypi.org/project/argparse-manpage/).
- Add better handling for 'app not found' when a single app is present in the project, and an improved error message (#733)
- Fixed animations sending output to stdout, which can break JSON output. (#769)
- Fix typo in `pipx upgrade-all` output

  0.17.0

- Support `pipx run` with version constraints and extras. (#697)

  0.16.5

- Fixed `pipx list` output phrasing to convey that python version displayed is the one with which package was installed.
- Fixed `pipx install` to provide return code 0 if venv already exists, similar to pip’s behavior. (#736)
- [docs] Update ansible's install command in [Programs to Try document](https://pypa.github.io/pipx/programs-to-try/#ansible) to work with Ansible 2.10+ (#742)

  0.16.4

- Fix to `pipx ensurepath` to fix behavior in user locales other than UTF-8, to fix #644. The internal change is to use userpath v1.6.0 or greater. (#700)
- Fix virtual environment inspection for Python releases that uses an int for its release serial number. (#706)
- Fix PermissionError in windows when pipx manages itself. (#718)

  0.16.3

- Organization: pipx is extremely pleased to now be a project of the Python Packaging Authority (PyPA)! Note that our github URL has changed to [pypa/pipx](https://github.com/pypa/pipx)
- Fixed `pipx list --json` to return valid json with no venvs installed. Previously would return and empty string to stdout. (#681)
- Changed `pipx ensurepath` bash behavior so that only one of {`~/.profile`, `~/.bash\_profile`} is modified with the extra pipx paths, not both. Previously, if a `.bash_profile` file was created where one didn't exist, it could cause problems, e.g. #456. The internal change is to use userpath v1.5.0 or greater. (#684)
- Changed default nox tests, Github Workflow tests, and pytest behavior to use local pypi server with fixed lists of available packages. This allows greater test isolation (no network pypi access needed) and determinism (fixed available dependencies.) It also allows running the tests offline with some extra preparation beforehand (See [Running Unit Tests Offline](https://pypa.github.io/pipx/contributing/#running-unit-tests-offline)). The old style tests that use the internet to access pypi.org are still available using `nox -s tests_internet` or `pytest --net-pypiserver tests`. (#686)

* Colorama is now only installed on Windows. (#691)

  0.16.2.1

- Changed non-venv-info warnings and notices from `pipx list` to print to stderr. This especially prevents `pipx list --json` from printing invalid json to stdout. (#680)
- Fixed bug that could cause uninstall on Windows with injected packages to uninstall too many apps from the local binary directory. (#679)

  0.16.2.0

- Fixed bug #670 where uninstalling a venv could erroneously uninstall other apps from the local binary directory. (#672)
- Added `--json` switch to `pipx list` to output rich json-metadata for all venvs.
- Ensured log files are utf-8 encoded to prevent Unicode encoding errors from occurring with emojis. (#646)
- Fixed issue which made pipx incorrectly list apps as part of a venv when they were not installed by pipx. (#650)
- Fixed old regression that would prevent pipx uninstall from cleaning up linked binaries if the venv was old and did not have pipx metadata. (#651)
- Fixed bugs with suffixed-venvs on Windows. Now properly summarizes install, and actually uninstalls associated binaries for suffixed-venvs. (#653)
- Changed venv minimum python version to 3.6, removing python 3.5 which is End of Life. (#666)

  0.16.1.0

- Introduce the `pipx.run` entry point group as an alternative way to declare an application for `pipx run`.
- Fix cursor show/hide to work with older versions of Windows. (#610)
- Support text colors on Windows. (#612)
- Better platform unicode detection to avoid errors and allow showing emojis when possible. (#614)
- Don't emit show cursor or hide cursor codes if STDERR is not a tty. (#620)
- Sped up `pipx list` (#624).
- pip errors no longer stream to the shell when pip fails during a pipx install. pip's output is now saved to a log file. In the shell, pipx will tell you the location of the log file and attempt to summarize why pip failed. (#625)
- For `reinstall-all`, fixed bug where missing python executable would cause error. (#634)
- Fix regression which prevented pipx from working with pythonloc (and `__pypackages__` folder). (#636)

  0.16.0.0

- New venv inspection! The code that pipx uses to examine and determine metadata in an installed venv has been made faster, better, and more reliable. It now uses modern python libraries like `packaging` and `importlib.metadata` to examine installed venvs. It also now properly handles installed package extras. In addition, some problems pipx has had with certain characters (like periods) in package names should be remedied.
- Added reinstall command for reinstalling a single venv.
- Changed `pipx run` on non-Windows systems to actually replace pipx process with the app process instead of running it as a subprocess. (Now using python's `os.exec*`)
- [bugfix] Fixed bug with reinstall-all command when package have been installed using a specifier. Now the initial specifier is used.
- [bugfix] Override display of `PIPX_DEFAULT_PYTHON` value when generating web documentation for `pipx install` #523
- [bugfix] Wrap help documentation for environment variables.
- [bugfix] Fixed uninstall crash that could happen on Windows for certain packages
- [feature] Venv package name arguments now do not have to match exactly as pipx has them stored, but can be specified in any python-package-name-equivalent way. (i.e. case does not matter, and `.`, `-`, `_` characters are interchangeable.)
- [change] Venvs with a suffix: A suffix can contain any characters, but for purposes of uniqueness, python package name rules apply--upper- and lower-case letters are equivalent, and any number of `.`, `-`, or `_` characters in a row are equivalent. (e.g. if you have a suffixed venv `pylint_1.0A` you could not add another suffixed venv called `pylint--1-0a`, as it would not be a unique name.)
- [implementation detail] Pipx shared libraries (providing pip, setuptools, wheel to pipx) are no longer installed using pip arguments taken from the last regular pipx install. If you need to apply pip arguments to pipx's use of pip for its internal shared libraries, use PIP\_\* environment variables.
- [feature] Autocomplete for venv names is no longer restricted to an exact match to the literal venv name, but will autocomplete any logically-similar python package name (i.e. case does not matter, and `.`, `-`, `_` characters are all equivalent.)
- pipx now reinstalls its internal shared libraries when the user executes `reinstall-all`.
- Made sure shell exit codes from every pipx command are correct. In the past some (like from `pipx upgrade`) were wrong. The exit code from `pipx runpip` is now the exit code from the `pip` command run. The exit code from `pipx list` will be 1 if one or more venvs have problems that need to be addressed.
- pipx now writes a log file for each pipx command executed to `$PIPX_HOME/logs`, typically `~/.local/pipx/logs`. pipx keeps the most recent 10 logs and deletes others.
- `pipx upgrade` and `pipx upgrade-all` now have a `--upgrade-injected` option which directs pipx to also upgrade injected packages.
- `pipx list` now detects, identifies, and suggests a remedy for venvs with old-internal data (internal venv names) that need to be updated.
- Added a "Troubleshooting" page to the pipx web documentation for common problems pipx users may encounter.
- pipx error, warning, and other messages now word-wrap so words are not split across lines. Their appearance is also now more consistent.

  0.15.6.0

- [docs] Update license
- [docs] Display a more idiomatic command for registering completions on fish.
- [bugfix] Fixed regression in list, inject, upgrade, reinstall-all commands when suffixed packages are used.
- [bugfix] Do not reset package url during upgrade when main package is `pipx`
- Updated help text to show description for `ensurepath` and `completions` help
- Added support for user-defined default python interpreter via new `PIPX_DEFAULT_PYTHON`. Helpful for use with pyenv among other uses.
- [bugfix] Fixed bug where extras were ignored with a PEP 508 package specification with a URL.

  0.15.5.1

- [bugfix] Fixed regression of 0.15.5.0 which erroneously made installing from a local path with package extras not possible.

  0.15.5.0

- pipx now parses package specification before install. It removes (with warning) the `--editable` install option for any package specification that is not a local path. It also removes (with warning) any environment markers.
- Disabled animation when we cannot determine terminal size or if the number of columns is too small. (Fixes #444)
- [feature] Version of each injected package is now listed after name for `pipx list --include-injected`
- Change metadata recorded from version-specified install to allow upgrades in future. Adds pipx dependency on `packaging` package.
- [bugfix] Prevent python error in case where package has no pipx metadata and advise user how to fix.
- [feature] `ensurepath` now also ensures that pip user binary path containing pipx itself is in user's PATH if pipx was installed using `pip install --user`.
- [bugfix] For `pipx install`, fixed failure to install if user has `PIP_USER=1` or `user=true` in pip.conf. (#110)
- [bugfix] Requiring userpath v1.4.1 or later so ensure Windows bug is fixed for `ensurepath` (#437)
- [feature] log pipx version (#423)
- [feature] `--suffix` option for `install` to allow multiple versions of same tool to be installed (#445)
- [feature] pipx can now be used with the Windows embeddable Python distribution

  0.15.4.0

- [feature] `list` now has a new option `--include-injected` to show the injected packages in the main apps
- [bugfix] Fixed bug that can cause crash when installing an app

  0.15.3.1

- [bugfix] Workaround multiprocessing issues on certain platforms (#229)

  0.15.3.0

- [feature] Use symlinks on Windows when symlinks are available

  0.15.2.0

- [bugfix] Improved error reporting during venv metadata inspection.
- [bugfix] Fixed incompatibility with pypy as venv interpreter (#372).
- [bugfix] Replaced implicit dependency on setuptools with an explicit dependency on packaging (#339).
- [bugfix] Continue reinstalling packages after failure
- [bugfix] Hide cursor while pipx runs
- [feature] Add environment variable `USE_EMOJI` to allow enabling/disabling emojis (#376)
- [refactor] Moved all commands to separate files within the commands module (#255).
- [bugfix] Ignore system shared libraries when installing shared libraries pip, wheel, and setuptools. This also fixes an incompatibility with Debian/Ubuntu's version of pip (#386).

  0.15.1.3

- [bugfix] On Windows, pipx now lists correct Windows apps (#217)
- [bugfix] Fixed a `pipx install` bug causing incorrect python binary to be used when using the optional --python argument in certain situations, such as running pipx from a Framework python on macOS and specifying a non-Framework python.

  0.15.1.2

- [bugfix] Fix recursive search of dependencies' apps so no apps are missed.
- `upgrade-all` now skips editable packages, because pip disallows upgrading editable packages.

  0.15.1.1

- [bugfix] fix regression that caused installing with --editable flag to fail package name determination.

  0.15.1.0

- Add Python 3.8 to PyPI classifier and travis test matrix
- [feature] auto-upgrade shared libraries, including pip, if older than one month. Hide all pip warnings that a new version is available. (#264)
- [bugfix] pass pip arguments to pip when determining package name (#320)

  0.15.0.0

Upgrade instructions: When upgrading to 0.15.0.0 or above from a pre-0.15.0.0 version, you must re-install all packages to take advantage of the new persistent pipx metadata files introduced in this release. These metadata files store pip specification values, injected packages, any custom pip arguments, and more in each main package's venv. You can do this by running `pipx reinstall-all` or `pipx uninstall-all`, then reinstalling manually.

- `install` now has no `--spec` option. You may specify any valid pip specification for `install`'s main argument.
- `inject` will now accept pip specifications for dependency arguments
- Metadata is now stored for each application installed, including install options like `--spec`, and injected packages. This information allows upgrade, upgrade-all and reinstall-all to work properly even with non-pypi installed packages. (#222)
- `upgrade` options `--spec` and `--include-deps` were removed. Pipx now uses the original options used to install each application instead. (#222)
- `upgrade-all` options `--include-deps`, `--system-site-packages`, `--index-url`, `--editable`, and `--pip-args` were removed. Pipx now uses the original options used to install each application instead. (#222)
- `reinstall-all` options `--include-deps`, `--system-site-packages`, `--index-url`, `--editable`, and `--pip-args` were removed. Pipx now uses the original options used to install each application instead. (#222)
- Handle missing interpreters more gracefully (#146)
- Change `reinstall-all` to use system python by default for apps. Now use `--python` option to specify a different python version.
- Remove the PYTHONPATH environment variable when executing any command to prevent conflicts between pipx dependencies and package dependencies when pipx is installed via homebrew. Homebrew can use PYTHONPATH manipulation instead of virtual environments. (#233)
- Add printed summary after successful call to `pipx inject`
- Support associating apps with Python 3.5
- Improvements to animation status text
- Make `--python` argument in `reinstall-all` command optional
- Use threads on OS's without support for semaphores
- Stricter parsing when passing `--` argument as delimiter

  0.14.0.0

- Speed up operations by using shared venv for `pip`, `setuptools`, and `wheel`. You can see more detail in the 'how pipx works' section of the documentation. (#164, @pfmoore)
- Breaking change: for the `inject` command, change `--include-binaries` to `--include-apps`
- Change all terminology from `binary` to `app` or `application`
- Improve argument parsing for `pipx run` and `pipx runpip`
- If `--force` is passed, remove existing files in PIPX_BIN_DIR
- Move animation to start of line, hide cursor when animating

  0.13.2.3

- Fix regression when installing a package that doesn't have any entry points

  0.13.2.2

- Remove unnecessary and sometimes incorrect check after `pipx inject` (#195)
- Make status text/animation reliably disappear before continuing
- Update animation symbols

  0.13.2.1

- Remove virtual environment if installation did not complete. For example, if it was interrupted by ctrl+c or if an exception occurred for any reason. (#193)

  0.13.2.0

- Add shell autocompletions. Also add `pipx completions` command to print instructions on how to add pipx completions to your shell.
- Un-deprecate `ensurepath`. Use `userpath` internally instead of instructing users to run the `userpath` cli command.
- Improve detection of PIPX_BIN_DIR not being on PATH
- Improve error message when an existing symlink exists in PIPX_BIN_DIR and points to the wrong location
- Improve handling of unexpected files in PIPX_HOME (@uranusjr)
- swap out of order logic in order to correctly recommend --include-deps (@joshuarli)
- [dev] Migrate from tox to nox

  0.13.1.1

- Do not raise bare exception if no binaries found (#150)
- Update pipsi migration script

  0.13.1.0

- Deprecate `ensurepath` command. Use `userpath append ~/.local/bin`
- Support redirects and proxies when downloading python files (i.e. `pipx run http://url/file.py`)
- Use tox for document generation and CI testing (CI tests are now functional rather than static tests on style and formatting!)
- Use mkdocs for documentation
- Change default cache duration for `pipx run` from 2 to 14 days

  0.13.0.1

- Fix upgrade-all and reinstall-all regression

  0.13.0.0

- Add `runpip` command to run arbitrary pip commands in pipx-managed virtual environments
- Do not raise error when running `pipx install PACKAGE` and the package has already been installed by pipx (#125). This is the cause of the major version change from 0.12 to 0.13.
- Add `--skip` argument to `upgrade-all` and `reinstall-all` commands, to let the user skip particular packages

  0.12.3.3

- Update logic in determining a package's binaries during installation. This removes spurious binaries from the installation. (#104)
- Improve compatibility with Debian distributions by using `shutil.which` instead of `distutils.spawn.find_executable` (#102)

  0.12.3.2

- Fix infinite recursion error when installing package such as `cloudtoken==0.1.84` (#103)
- Fix windows type errors (#96, #98)

  0.12.3.1

- Fix "WindowsPath is not iterable" bug

  0.12.3.0

- Add `--include-deps` argument to include binaries of dependent packages when installing with pipx. This improves compatibility with packages that depend on other installed packages, such as `jupyter`.
- Speed up `pipx list` output (by running multiple processes in parallel) and by collecting all metadata in a single subprocess call
- More aggressive cache directory removal when `--no-cache` is passed to `pipx run`
- [dev] Move inline text passed to subprocess calls to their own files to enable autoformatting, linting, unit testing

  0.12.2.0

- Add support for PEP 582's `__pypackages__` (experimental). `pipx run BINARY` will first search in `__pypackages__` for binary, then fallback to installing from PyPI. `pipx run --pypackages BINARY` will raise an error if the binary is not found in `__pypackages__`.
- Fix regression when installing with `--editable` flag (#93)
- [dev] improve unit tests

  0.12.1.0

- Cache and reuse temporary Virtual Environments created with `pipx run` (#61)
- Update binary discovery logic to find "scripts" like awscli (#91)
- Forward `--pip-args` to the pip upgrade command (previously the args were forwarded to install/upgrade commands for packages) (#77)
- When using environment variable PIPX_HOME, Virtual Environments will now be created at `$PIPX_HOME/venvs` rather than at `$PIPX_HOME`.
- [dev] refactor into multiple files, add more unit tests

  0.12.0.4

- Fix parsing bug in pipx run

  0.12.0.3

- list python2 as supported language so that pip installs with python2 will no longer install the pipx on PyPI from the original pipx owner. Running pipx with python2 will fail, but at least it will not be as confusing as running the pipx package from the original owner.

  0.12.0.2

- forward arguments to run command correctly #90

  0.12.0.1

- stop using unverified context #89

  0.12.0.0

- Change installation instructions to use `pipx` PyPI name
- Add `ensurepath` command

  0.11.0.2

- add version argument parsing back in (fixes regression)

  0.11.0.1

- add version check, command check, fix printed version update installation instructions

  0.11.0.0

- Replace `pipx BINARY` with `pipx run BINARY` to run a binary in an ephemeral environment. This is a breaking API change so the major version has been incremented. (Issue #69)
- upgrade pip when upgrading packages (Issue #72)
- support --system-site-packages flag (Issue #64)

  0.10.4.1

- Fix version printed when `pipx --version` is run

  0.10.4.0

- Add --index-url, --editable, and --pip-args flags
- Updated README with pipsi migration instructions

  0.10.3.0

- Display python version in list
- Do not reinstall package if already installed (added `--force` flag to override)
- When upgrading all packages, print message only when package is updated
- Avoid accidental execution of pipx.**main**<|MERGE_RESOLUTION|>--- conflicted
+++ resolved
@@ -1,14 +1,12 @@
 dev
 
-<<<<<<< HEAD
-- Add `pipx environment` command. (#793)
-=======
+
 - Fix encoding issue on Windows when pip fails to install a package
 - [docs] Fix the command for [installing development version](https://pypa.github.io/pipx/installation/#install-pipx-development-versions). (#801)
 - [docs] Fix test status badge in readme file
 - [dev] Change test names
 - Improve the behaviour of `shlex.split` on Windows, so paths on Windows can be handled peoperly when they are passed in `--pip-args`. (#794)
->>>>>>> 29415458
+- Add `pipx environment` command. (#793)
 
   1.0.0
 
